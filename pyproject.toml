--- conflicted
+++ resolved
@@ -1,9 +1,5 @@
 [project]
-<<<<<<< HEAD
-name = "ogbench"
-=======
 name = "ogcrl"
->>>>>>> 610d04db
 version = "0.0.0"
 requires-python = ">= 3.10"
 dependencies = [
@@ -23,19 +19,8 @@
     "wandb>=0.19.11",
     "jax==0.4.28",
     "jaxlib==0.4.28+cuda12.cudnn89",
-<<<<<<< HEAD
-    "nvidia-cudnn-cu11>=8.9,<9.0",
-    "nvidia-cuda-cupti-cu12==12.9.19",
-    "nvidia-cusolver-cu12==11.7.4.40",
-    "jax-cuda12-pjrt==0.4.28",
-    "jax-cuda12-plugin==0.4.28",
-    "nvidia-cublas-cu12==12.9.0.13",
-    "nvidia-cusparse-cu12==12.5.9.5",
-    "nvidia-nvjitlink-cu12==12.9.41",
-=======
     "nvidia-cusolver-cu12>=11.7.3.90",
     "nvidia-cuda-cupti-cu12==12.9.79",
->>>>>>> 610d04db
 ]
 
 [build-system]
@@ -58,12 +43,6 @@
 channels = ["conda-forge", "nvidia"]
 platforms = ["linux-64"]
 
-<<<<<<< HEAD
-[tool.pixi.pypi-dependencies]
-ogbench = { path = ".", editable = true }
-
-=======
->>>>>>> 610d04db
 [tool.uv]
 find-links = [ "https://storage.googleapis.com/jax-releases/jax_cuda_releases.html" ]
 
@@ -79,20 +58,13 @@
 python = "3.11.*"
 numpy = "<2"
 cuda-nvcc = "*"
-<<<<<<< HEAD
-=======
 cudnn = "8.9.*"
 
 [tool.pixi.pypi-dependencies]
 ogcrl = { path = ".", editable = true }
->>>>>>> 610d04db
 
 [tool.pixi.target.linux-64.pypi-dependencies]
 jax = { version = "*", extras = ["cuda12"] }
 
 [tool.pixi.system-requirements]
-<<<<<<< HEAD
-cuda = "12.0"
-=======
-cuda = "12.0"
->>>>>>> 610d04db
+cuda = "12.0"