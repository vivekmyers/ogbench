--- conflicted
+++ resolved
@@ -1,13 +1,7 @@
 [project]
-<<<<<<< HEAD
 name = "ogbench"
 version = "1.1.5"
 requires-python = ">=3.8"
-=======
-name = "ogcrl"
-version = "0.0.0"
-requires-python = ">= 3.10"
->>>>>>> c444d7ea
 dependencies = [
     "chex==0.1.87",
     "distrax==0.1.5",
